--- conflicted
+++ resolved
@@ -77,11 +77,8 @@
     permalink: ':slug',
     anchorsLevel: 1,
     isPost: true,
-<<<<<<< HEAD
     breadcrumbs: false,
-=======
     data: false,
->>>>>>> db21d927
     generate: []
   })
 
