--- conflicted
+++ resolved
@@ -34,16 +34,10 @@
       return cache[apiEndpoint]
     } else if (process.client) {
       const allButFirstSlash = /(?!^\/)(\/)/g
-<<<<<<< HEAD
-      console.log('permalink: ', permalink)
-      const serializedPermalink = permalink.replace(allButFirstSlash, '.')
-      console.log('serializedPermalink: ', serializedPermalink)
-=======
       const trailingSlash = /\/$/
       const serializedPermalink = permalink
         .replace(trailingSlash, '')
         .replace(allButFirstSlash, '.')
->>>>>>> 93b735a0
       const browserPath = join(path, serializedPermalink) + '.json'
       if (!cache[browserPath]) {
         cache[browserPath] = (await app.$axios.get(browserPath)).data
